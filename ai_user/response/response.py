--- conflicted
+++ resolved
@@ -3,12 +3,8 @@
 
 import openai
 import openai.error
-<<<<<<< HEAD
 from redbot.core import commands, Config
-from tenacity import (RetryError, retry, retry_if_exception_type, stop_after_delay,
-=======
 from tenacity import (retry, retry_if_exception_type, stop_after_delay,
->>>>>>> 84394aec
                       wait_random_exponential)
 
 from ai_user.response.checks import is_moderated_response, is_reply
@@ -24,13 +20,11 @@
     reraise=True
 )
 async def generate_openai_response(model, prompt):
-
-    # response = await openai.ChatCompletion.acreate(
-    #     model=model,
-    #     messages=prompt,
-    # )
-    # response = response["choices"][0]["message"]["content"]
-    response = "LOL"
+    response = await openai.ChatCompletion.acreate(
+        model=model,
+        messages=prompt,
+    )
+    response = response["choices"][0]["message"]["content"]
     return response
 
 
@@ -40,41 +34,23 @@
         f"Replying to message \"{message.content}\" in {message.guild.name} with prompt: \n{json.dumps(prompt, indent=4)}")
     model = await config.guild(message.guild).model()
 
-<<<<<<< HEAD
     async with ctx.typing():
         try:
             response = await generate_openai_response(model, prompt)
-        except openai.error.RateLimitError:
+        except openai.error.RateLimitError as e:
             trys = generate_openai_response.retry.statistics["attempt_number"]
             logger.warning(
-                f"Failed {trys} API request to OpenAI. You are being ratelimited, switch to a paid account or reduce percent chance of reply. Last exception was:", exc_info=True)
+                f"Failed {trys} API request to OpenAI. You may be ratelimited! Reduce percent chance of reply? See exception from Openai: {e}")
             return await ctx.react_quietly("💤")
         except:
             trys = generate_openai_response.retry.statistics["attempt_number"] or 1
             logger.error(
-                f"Failed {trys} API request to OpenAI. Last exception was:", exc_info=True)
-            return await ctx.react_quietly("⚠")
+                f"Failed {trys} API request(s) to OpenAI. Last exception was:", exc_info=True)
+            return await ctx.react_quietly("⚠️")
 
         if (await config.filter_responses()) and is_moderated_response(response, message):
             return await ctx.react_quietly("😶")
 
-=======
-    try:
-        response = await generate_openai_response(model, prompt)
-    except openai.error.RateLimitError as e:
-        trys = generate_openai_response.retry.statistics["attempt_number"]
-        logger.warning(
-            f"Failed {trys} API requests to OpenAI. You may be ratelimited, reduce reply chance? See: {e}")
-        return await message.add_reaction("💤")
-    except:
-        trys = generate_openai_response.retry.statistics["attempt_number"] or 1
-        logger.error(
-            f"Failed {trys} API request(s) to OpenAI. Last exception was:", exc_info=True)
-    if (await config.guild(message.guild).filter_responses()) and is_moderated_response(response, message):
-        return await message.add_reaction("😶")
-
-    async with message.channel.typing():
->>>>>>> 84394aec
         bot_name = message.guild.me.name
         response = response.strip('"')
         response = remove_template_from_response(response, bot_name)
